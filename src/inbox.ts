--- conflicted
+++ resolved
@@ -138,6 +138,13 @@
       this.db.exec(`CREATE INDEX IF NOT EXISTS idx_response_approval_status ON responses (approval_status)`);
     } catch (error) {
       // Index probably already exists, ignore error
+    }
+
+    // Migration: Add app_id column for multi-app support
+    try {
+      this.db.exec(`ALTER TABLE conversations ADD COLUMN app_id TEXT DEFAULT 'chat'`);
+    } catch (error) {
+      // Column probably already exists, ignore error
     }
   }
 
@@ -544,7 +551,6 @@
     }
   }
 
-<<<<<<< HEAD
   // Add an approval request response
   addApprovalRequest(requestId: string, userMessage: string, content: string, energyLevel: number, modelUsed: string, energyBudget?: number | null) {
     try {
@@ -651,50 +657,6 @@
     }
   }
 
-  // Get the latest pending approval for a conversation
-  getLatestPendingApproval(requestId: string): { id: number; content: string; timestamp: string; energyLevel: number; modelUsed: string } | null {
-    try {
-      const conversation = this.getConversationStmt.get(requestId) as any;
-      if (!conversation) {
-        return null;
-      }
-
-      const stmt = this.db.prepare(`
-        SELECT id, content, timestamp, energy_level as energyLevel, model_used as modelUsed
-        FROM responses
-        WHERE conversation_id = ? AND approval_status = 'pending'
-        ORDER BY id DESC
-        LIMIT 1
-      `);
-      const row = stmt.get(conversation.id) as { id: number; content: string; timestamp: string; energyLevel: number; modelUsed: string } | undefined;
-      return row || null;
-    } catch (error) {
-      console.error('Error getting latest pending approval:', error);
-      return null;
-    }
-  }
-
-  // Get all approvals (pending, approved, rejected) for a conversation
-  getAllApprovals(requestId: string): Array<{ id: number; content: string; timestamp: string; status: string; approvalTimestamp: string | null; feedback: string | null }> {
-    try {
-      const conversation = this.getConversationStmt.get(requestId) as any;
-      if (!conversation) {
-        return [];
-      }
-
-      const stmt = this.db.prepare(`
-        SELECT id, content, timestamp, approval_status as status, approval_timestamp as approvalTimestamp, approval_feedback as feedback
-        FROM responses
-        WHERE conversation_id = ? AND requires_approval = TRUE
-        ORDER BY timestamp DESC
-      `);
-      const rows = stmt.all(conversation.id) as Array<{ id: number; content: string; timestamp: string; status: string; approvalTimestamp: string | null; feedback: string | null }>;
-      return rows;
-    } catch (error) {
-      console.error('Error getting all approvals:', error);
-      return [];
-    }
-=======
   getDatabase(): Database.Database {
     return this.db;
   }
@@ -729,6 +691,51 @@
     }
   }
 
+  // Get the latest pending approval for a conversation
+  getLatestPendingApproval(requestId: string): { id: number; content: string; timestamp: string; energyLevel: number; modelUsed: string } | null {
+    try {
+      const conversation = this.getConversationStmt.get(requestId) as any;
+      if (!conversation) {
+        return null;
+      }
+
+      const stmt = this.db.prepare(`
+        SELECT id, content, timestamp, energy_level as energyLevel, model_used as modelUsed
+        FROM responses
+        WHERE conversation_id = ? AND approval_status = 'pending'
+        ORDER BY id DESC
+        LIMIT 1
+      `);
+      const row = stmt.get(conversation.id) as { id: number; content: string; timestamp: string; energyLevel: number; modelUsed: string } | undefined;
+      return row || null;
+    } catch (error) {
+      console.error('Error getting latest pending approval:', error);
+      return null;
+    }
+  }
+
+  // Get all approvals (pending, approved, rejected) for a conversation
+  getAllApprovals(requestId: string): Array<{ id: number; content: string; timestamp: string; status: string; approvalTimestamp: string | null; feedback: string | null }> {
+    try {
+      const conversation = this.getConversationStmt.get(requestId) as any;
+      if (!conversation) {
+        return [];
+      }
+
+      const stmt = this.db.prepare(`
+        SELECT id, content, timestamp, approval_status as status, approval_timestamp as approvalTimestamp, approval_feedback as feedback
+        FROM responses
+        WHERE conversation_id = ? AND requires_approval = TRUE
+        ORDER BY timestamp DESC
+      `);
+      const rows = stmt.all(conversation.id) as Array<{ id: number; content: string; timestamp: string; status: string; approvalTimestamp: string | null; feedback: string | null }>;
+      return rows;
+    } catch (error) {
+      console.error('Error getting all approvals:', error);
+      return [];
+    }
+  }
+
   // Get pending messages for a specific app
   getPendingMessagesByApp(appId: string): Message[] {
     const allPending = this.getPendingMessages();
@@ -736,6 +743,5 @@
       const conv = this.getConversationStmt.get(msg.id) as any;
       return conv && conv.app_id === appId;
     });
->>>>>>> bb3f99c7
   }
 }
import { startServer } from './server';
import { SensitiveLoop } from './loop';
import { ProviderConfiguration } from './provider-config';
import { EventBridge } from './event-bridge';

// Parse command line arguments
const args = process.argv.slice(2);
let durationSeconds: number | undefined;
let debugMode = false;
let replenishRate: number = 1;
let port: number | undefined;

for (let i = 0; i < args.length; i++) {
  if (args[i] === '--duration') {
    const nextArg = args[i + 1];
    if (nextArg) {
      const duration = parseInt(nextArg);
      if (!isNaN(duration) && duration > 0) {
        durationSeconds = duration;
        console.log(`⏰ Auto-stop enabled: will run for ${durationSeconds} seconds`);
      }
      i++; // Skip the next argument as it's the value
    }
  } else if (args[i] === '--debug') {
    debugMode = true;
    console.log(`🔍 Debug mode enabled: full LLM prompts will be logged`);
  } else if (args[i] === '--replenish-rate') {
    const nextArg = args[i + 1];
    if (nextArg) {
      const rate = parseFloat(nextArg);
      if (!isNaN(rate) && rate > 0) {
        replenishRate = rate;
        console.log(`⚡ Replenish rate set to ${replenishRate} units per second`);
      }
      i++; // Skip the next argument as it's the value
    }
  } else if (args[i] === '--provider') {
    const nextArg = args[i + 1];
    if (nextArg && (nextArg === 'ollama' || nextArg === 'openrouter')) {
      process.env.AI_PROVIDER = nextArg;
      console.log(`🤖 AI Provider set to: ${nextArg}`);
      i++; // Skip the next argument as it's the value
    } else {
      console.error('❌ Invalid provider. Must be "ollama" or "openrouter"');
    }
  } else if (args[i] === '--model') {
    const nextArg = args[i + 1];
    if (nextArg) {
      process.env.AI_MODEL = nextArg;
      console.log(`🧠 AI Model set to: ${nextArg}`);
      i++; // Skip the next argument as it's the value
    }
  } else if (args[i] === '--port') {
    const nextArg = args[i + 1];
    if (nextArg) {
      const portNum = parseInt(nextArg);
      if (!isNaN(portNum) && portNum > 0 && portNum < 65536) {
        port = portNum;
        console.log(`🌐 Port set to: ${port}`);
      } else {
        console.error('❌ Invalid port. Must be a number between 1 and 65535');
      }
      i++; // Skip the next argument as it's the value
    }
  }
}

// Create sensitive loop instance with debug mode
const sensitiveLoop = new SensitiveLoop(debugMode, replenishRate);

// Make sensitive loop globally accessible for server endpoints
(global as any).sensitiveLoop = sensitiveLoop;

async function main() {
  console.log('Starting AI Effort Regulation Demo...');

  // Validate provider configuration
  const provider = process.env.AI_PROVIDER || 'ollama';
  try {
    ProviderConfiguration.validateConfig(provider);
  } catch (error) {
    console.error(`❌ Configuration error: ${error instanceof Error ? error.message : String(error)}`);
    process.exit(1);
  }

<<<<<<< HEAD
  // Start HTTP server and WebSocket server
  const { port, server, wsServer } = await startServer();

  // Initialize event bridge
  const eventBridge = new EventBridge(wsServer, sensitiveLoop);
  eventBridge.start();
  console.log('🌉 Event bridge initialized');

  // Make event bridge globally accessible
  (global as any).eventBridge = eventBridge;
=======
  // Start HTTP server
  await startServer(port);
>>>>>>> 0c21cc8a

  // Start the sensitive loop
  await sensitiveLoop.start(durationSeconds);
}

// Graceful shutdown
process.on('SIGINT', () => {
  console.log('Shutting down...');
  sensitiveLoop.stop();
  process.exit(0);
});

process.on('SIGTERM', () => {
  console.log('Shutting down...');
  sensitiveLoop.stop();
  process.exit(0);
});

main().catch(console.error);<|MERGE_RESOLUTION|>--- conflicted
+++ resolved
@@ -1,7 +1,6 @@
 import { startServer } from './server';
 import { SensitiveLoop } from './loop';
 import { ProviderConfiguration } from './provider-config';
-import { EventBridge } from './event-bridge';
 
 // Parse command line arguments
 const args = process.argv.slice(2);
@@ -83,21 +82,8 @@
     process.exit(1);
   }
 
-<<<<<<< HEAD
-  // Start HTTP server and WebSocket server
-  const { port, server, wsServer } = await startServer();
-
-  // Initialize event bridge
-  const eventBridge = new EventBridge(wsServer, sensitiveLoop);
-  eventBridge.start();
-  console.log('🌉 Event bridge initialized');
-
-  // Make event bridge globally accessible
-  (global as any).eventBridge = eventBridge;
-=======
   // Start HTTP server
   await startServer(port);
->>>>>>> 0c21cc8a
 
   // Start the sensitive loop
   await sensitiveLoop.start(durationSeconds);

--- conflicted
+++ resolved
@@ -134,21 +134,11 @@
       energyBudget: energyBudget !== undefined ? energyBudget : null
     };
 
-<<<<<<< HEAD
-    // Add to message queue for the loop (loop will handle storing user message and generating response)
-    messageQueue.push(message);
-
-    // Save the user message to database immediately
-    if (globalLoop && globalLoop.inbox) {
-      globalLoop.inbox.addResponse(messageId, sanitizedContent, '', 0, '', message.energyBudget);
-=======
     // Route through chat app
-    const globalLoop = global.sensitiveLoop;
     if (globalLoop) {
       const chatApp = globalLoop.getChatApp();
       await chatApp.handleUserMessage(messageId, sanitizedContent, message.energyBudget);
       
->>>>>>> bb3f99c7
       // Also add to in-memory pending messages so the loop detects it
       globalLoop.inbox.addMessage(message);
     }
@@ -242,7 +232,6 @@
   }
 });
 
-<<<<<<< HEAD
 // Get all approvals for a conversation
 app.get('/conversations/:requestId/approvals', function(req: express.Request, res: express.Response): void {
   try {
@@ -355,7 +344,9 @@
     console.error('Error rejecting request:', error);
     res.status(500).json({ error: 'Internal server error' });
     return;
-=======
+  }
+});
+
 // App management endpoints
 app.get('/apps', async (req, res) => {
   try {
@@ -451,7 +442,6 @@
   } catch (error: any) {
     console.error('Error uninstalling app:', error);
     res.status(400).json({ error: error.message || 'Uninstall failed' });
->>>>>>> bb3f99c7
   }
 });
 

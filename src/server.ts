--- conflicted
+++ resolved
@@ -407,7 +407,6 @@
   }
 });
 
-<<<<<<< HEAD
 app.get('/energy', (req, res) => {
   try {
     const globalLoop = global.sensitiveLoop;
@@ -428,6 +427,81 @@
   } catch (error) {
     console.error('Error retrieving energy:', error);
     res.status(500).json({ error: 'Internal server error' });
+  }
+});
+
+// Memory management endpoints
+app.get('/apps/:appId/memories', (req, res) => {
+  try {
+    const { appId } = req.params;
+    const globalLoop = global.sensitiveLoop;
+    const memorySubAgent = globalLoop?.getMemorySubAgent?.();
+    
+    if (!memorySubAgent) {
+      res.status(500).json({ error: 'Memory sub-agent not available' });
+      return;
+    }
+    
+    const memories = memorySubAgent.getMemories(appId, 10);
+    
+    res.json({
+      appId,
+      count: memories.length,
+      memories: memories.map((m: any) => ({
+        id: m.id,
+        content: m.content,
+        createdAt: m.createdAt,
+        updatedAt: m.updatedAt,
+        sourceConversationId: m.sourceConversationId
+      }))
+    });
+  } catch (error: any) {
+    res.status(500).json({ error: error.message });
+  }
+});
+
+app.delete('/apps/:appId/memories', (req, res) => {
+  try {
+    const { appId } = req.params;
+    const globalLoop = global.sensitiveLoop;
+    const memorySubAgent = globalLoop?.getMemorySubAgent?.();
+    
+    if (!memorySubAgent) {
+      res.status(500).json({ error: 'Memory sub-agent not available' });
+      return;
+    }
+    
+    const deletedCount = memorySubAgent.deleteAppMemories(appId);
+    
+    res.json({
+      success: true,
+      appId,
+      deletedCount
+    });
+  } catch (error: any) {
+    res.status(500).json({ error: error.message });
+  }
+});
+
+app.delete('/apps/:appId/memories/:memoryId', (req, res) => {
+  try {
+    const { memoryId } = req.params;
+    const globalLoop = global.sensitiveLoop;
+    const memorySubAgent = globalLoop?.getMemorySubAgent?.();
+    
+    if (!memorySubAgent) {
+      res.status(500).json({ error: 'Memory sub-agent not available' });
+      return;
+    }
+    
+    memorySubAgent.deleteMemory(parseInt(memoryId));
+    
+    res.json({
+      success: true,
+      memoryId: parseInt(memoryId)
+    });
+  } catch (error: any) {
+    res.status(500).json({ error: error.message });
   }
 });
 
@@ -473,80 +547,6 @@
   } catch (error) {
     console.error('Error processing conversation:', error);
     res.status(500).json({ error: 'Internal server error' });
-=======
-// Memory management endpoints
-app.get('/apps/:appId/memories', (req, res) => {
-  try {
-    const { appId } = req.params;
-    const globalLoop = global.sensitiveLoop;
-    const memorySubAgent = globalLoop?.getMemorySubAgent?.();
-    
-    if (!memorySubAgent) {
-      res.status(500).json({ error: 'Memory sub-agent not available' });
-      return;
-    }
-    
-    const memories = memorySubAgent.getMemories(appId, 10);
-    
-    res.json({
-      appId,
-      count: memories.length,
-      memories: memories.map(m => ({
-        id: m.id,
-        content: m.content,
-        createdAt: m.createdAt,
-        updatedAt: m.updatedAt,
-        sourceConversationId: m.sourceConversationId
-      }))
-    });
-  } catch (error: any) {
-    res.status(500).json({ error: error.message });
-  }
-});
-
-app.delete('/apps/:appId/memories', (req, res) => {
-  try {
-    const { appId } = req.params;
-    const globalLoop = global.sensitiveLoop;
-    const memorySubAgent = globalLoop?.getMemorySubAgent?.();
-    
-    if (!memorySubAgent) {
-      res.status(500).json({ error: 'Memory sub-agent not available' });
-      return;
-    }
-    
-    const deletedCount = memorySubAgent.deleteAppMemories(appId);
-    
-    res.json({
-      success: true,
-      appId,
-      deletedCount
-    });
-  } catch (error: any) {
-    res.status(500).json({ error: error.message });
-  }
-});
-
-app.delete('/apps/:appId/memories/:memoryId', (req, res) => {
-  try {
-    const { memoryId } = req.params;
-    const globalLoop = global.sensitiveLoop;
-    const memorySubAgent = globalLoop?.getMemorySubAgent?.();
-    
-    if (!memorySubAgent) {
-      res.status(500).json({ error: 'Memory sub-agent not available' });
-      return;
-    }
-    
-    memorySubAgent.deleteMemory(parseInt(memoryId));
-    
-    res.json({
-      success: true,
-      memoryId: parseInt(memoryId)
-    });
-  } catch (error: any) {
-    res.status(500).json({ error: error.message });
->>>>>>> e63979a0
   }
 });
 

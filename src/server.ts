--- conflicted
+++ resolved
@@ -2,15 +2,11 @@
 import { v4 as uuidv4 } from 'uuid';
 import rateLimit from 'express-rate-limit';
 import { Inbox } from './inbox';
-<<<<<<< HEAD
-// Load environment variables
-=======
 import path from 'path';
 import { WebSocketServer as WSServer } from 'ws';
 import { WebSocketServer } from './websocket-server';
 import swaggerUi from 'swagger-ui-express';
 import { swaggerSpec } from './openapi';
->>>>>>> 24be6d2c
 import dotenv from 'dotenv';
 dotenv.config();
 
@@ -32,75 +28,25 @@
 
 // Security: Rate limiting - Very high limit for development/testing
 const limiter = rateLimit({
-<<<<<<< HEAD
-  windowMs: 1 * 60 * 1000, // 1 minute
-  limit: 60,
-  message: { error: 'Too many requests from this IP, please try again later.' },
-  standardHeaders: true,
-=======
   windowMs: 1 * 60 * 1000, // 1 minute window
   limit: 10000, // Very high limit for testing
   standardHeaders: 'draft-7', // Return rate limit headers
->>>>>>> 24be6d2c
   legacyHeaders: false,
   handler: (req, res) => {
     res.status(429).json({
       error: 'Too many requests',
       message: 'Rate limit exceeded. Please try again later.',
-<<<<<<< HEAD
-      retryAfter: 60
-    });
-  },
-=======
       retryAfter: res.getHeader('Retry-After')
     });
   }
->>>>>>> 24be6d2c
 });
 
 // Apply rate limiting to all requests
 app.use(limiter);
 
-// CORS support for web clients
-app.use((req, res, next) => {
-  res.header('Access-Control-Allow-Origin', '*');
-  res.header('Access-Control-Allow-Methods', 'GET, POST, PUT, DELETE, OPTIONS');
-  res.header('Access-Control-Allow-Headers', 'Origin, X-Requested-With, Content-Type, Accept, Authorization');
-  
-  if (req.method === 'OPTIONS') {
-    res.sendStatus(200);
-    return;
-  }
-  next();
-});
-
 // Body parsing with size limits
 app.use(express.json({ limit: '10mb' }));
 
-<<<<<<< HEAD
-// Root endpoint - API information
-app.get('/', (req, res) => {
-  res.json({
-    name: 'AI Effort Regulation API',
-    version: '1.0.0',
-    endpoints: {
-      message: 'POST /message - Submit a new message',
-      conversations: 'GET /conversations - List conversations',
-      conversationDetail: 'GET /conversations/:requestId - Get conversation details',
-      stats: 'GET /stats - Get conversation statistics',
-      apps: 'GET /apps - List installed apps',
-      appDetail: 'GET /apps/:appId - Get app details',
-      appEnergy: 'GET /apps/:appId/energy - Get app energy metrics',
-      installApp: 'POST /apps/install - Install a new app',
-      uninstallApp: 'DELETE /apps/:appId - Uninstall an app',
-      energy: 'GET /energy - Get current energy level',
-      health: 'GET /health - Health check',
-      ready: 'GET /ready - Readiness probe',
-      live: 'GET /live - Liveness probe'
-    },
-    documentation: 'See README.md for full API documentation'
-  });
-=======
 // Serve OpenAPI documentation
 app.use('/api-docs', swaggerUi.serve, swaggerUi.setup(swaggerSpec, {
   customCss: '.swagger-ui .topbar { display: none }',
@@ -111,7 +57,6 @@
 app.get('/api-docs.json', (req, res) => {
   res.setHeader('Content-Type', 'application/json');
   res.send(swaggerSpec);
->>>>>>> 24be6d2c
 });
 
 // Message queue for the sensitive loop
@@ -171,7 +116,7 @@
  */
 app.post('/message', async function(req: express.Request, res: express.Response): Promise<void> {
   try {
-    const { content, id, energyBudget } = req.body;
+    const { content, id, energyBudget, approvalResponse } = req.body;
 
     // Input validation
     if (!content || typeof content !== 'string') {
@@ -218,6 +163,37 @@
       return;
     }
 
+    // Handle approval response if present
+    const globalLoop = global.sensitiveLoop;
+    if (approvalResponse && globalLoop && globalLoop.inbox) {
+      const { approved, newBudget, budgetChange, feedback } = approvalResponse;
+      
+      // Update approval status
+      if (approved !== undefined) {
+        const status = approved ? 'approved' : 'rejected';
+        globalLoop.inbox.updateApprovalStatus(messageId, null, status, feedback);
+        console.log(`${approved ? '✅' : '❌'} Approval ${status} for ${messageId}${feedback ? `: ${feedback}` : ''}`);
+      }
+      
+      // Apply budget changes
+      if (newBudget !== undefined && newBudget !== null) {
+        if (typeof newBudget === 'number' && newBudget >= 0) {
+          globalLoop.inbox.setEnergyBudget(messageId, newBudget);
+          console.log(`💰 Budget set to ${newBudget} for ${messageId}`);
+        }
+      } else if (budgetChange !== undefined && budgetChange !== null) {
+        if (typeof budgetChange === 'number') {
+          const conversation = globalLoop.inbox.getConversation(messageId);
+          if (conversation) {
+            const currentBudget = conversation.metadata.energyBudget || 0;
+            const updatedBudget = Math.max(0, currentBudget + budgetChange);
+            globalLoop.inbox.setEnergyBudget(messageId, updatedBudget);
+            console.log(`💰 Budget adjusted by ${budgetChange} (${currentBudget} → ${updatedBudget}) for ${messageId}`);
+          }
+        }
+      }
+    }
+
     const message: Message = {
       id: messageId,
       content: sanitizedContent,
@@ -226,7 +202,6 @@
     };
 
     // Route through chat app
-    const globalLoop = global.sensitiveLoop;
     if (globalLoop) {
       const chatApp = globalLoop.getChatApp();
       await chatApp.handleUserMessage(messageId, sanitizedContent, message.energyBudget);
@@ -253,91 +228,28 @@
   }
 });
 
-// Validation helpers
-function validateLimit(limit: any): number {
-  const parsed = parseInt(limit);
-  if (isNaN(parsed) || parsed < 0) {
-    return 10; // default
-  }
-  return Math.min(parsed, 100); // max 100
-}
-
-function validateState(state: any): string | undefined {
-  if (!state) return undefined;
-  const validStates = ['active', 'ended', 'snoozed'];
-  if (validStates.includes(state)) {
-    return state;
-  }
-  throw new Error(`Invalid state. Must be one of: ${validStates.join(', ')}`);
-}
-
-function validateBudgetStatus(status: any): string | undefined {
-  if (!status) return undefined;
-  const validStatuses = ['within', 'exceeded', 'depleted'];
-  if (validStatuses.includes(status)) {
-    return status;
-  }
-  throw new Error(`Invalid budgetStatus. Must be one of: ${validStatuses.join(', ')}`);
-}
-
 // New endpoints for conversation data
 app.get('/conversations', function(req: express.Request, res: express.Response): void {
   try {
-    // Validate query parameters
-    const limit = validateLimit(req.query.limit);
-    let state: string | undefined;
-    let budgetStatus: string | undefined;
-    
-    try {
-      state = validateState(req.query.state);
-      budgetStatus = validateBudgetStatus(req.query.budgetStatus);
-    } catch (error) {
-      res.status(400).json({ 
-        error: error instanceof Error ? error.message : 'Invalid parameter'
-      });
-      return;
-    }
-    
+    const limit = parseInt(req.query.limit as string) || 10; // Default to 10 recent conversations
     const globalLoop = global.sensitiveLoop;
     const conversations = globalLoop && globalLoop.inbox ? globalLoop.inbox.getRecentCompletedConversations(limit) : [];
 
-    let filteredConversations = conversations;
-
-    // Filter by state if provided
-    if (state) {
-      filteredConversations = filteredConversations.filter(conv => {
-        if (state === 'active') return !conv.ended;
-        if (state === 'ended') return conv.ended === true;
-        if (state === 'snoozed') return false; // TODO: implement snooze detection
-        return true;
-      });
-    }
-
-    // Filter by budget status if provided
-    if (budgetStatus) {
-      filteredConversations = filteredConversations.filter(conv => 
-        conv.metadata.budgetStatus === budgetStatus
-      );
-    }
-
     // Format conversations with energy consumption info
-    const formattedConversations = filteredConversations.map(conv => ({
+    const formattedConversations = conversations.map(conv => ({
       id: conv.requestId,
       requestMessage: conv.inputMessage,
       responseMessages: conv.responses.map(r => r.content),
-      timestamp: new Date(),
+      timestamp: new Date(), // Use current time for ordering
       energyConsumed: conv.metadata.totalEnergyConsumed,
       responseCount: conv.responses.length,
       ended: conv.ended,
-      endedReason: conv.endedReason,
-      budgetStatus: conv.metadata.budgetStatus,
-      energyBudget: conv.metadata.energyBudget
+      endedReason: conv.endedReason
     }));
 
     res.json({
       conversations: formattedConversations,
-      total: formattedConversations.length,
-      filters: { state, budgetStatus }
+      total: formattedConversations.length
     });
   } catch (error) {
     console.error('Error retrieving recent conversations:', error);
@@ -382,6 +294,121 @@
     res.json(conversation);
   } catch (error) {
     console.error('Error retrieving conversation:', error);
+    res.status(500).json({ error: 'Internal server error' });
+    return;
+  }
+});
+
+// Get all approvals for a conversation
+app.get('/conversations/:requestId/approvals', function(req: express.Request, res: express.Response): void {
+  try {
+    const { requestId } = req.params;
+    if (!requestId) {
+      res.status(400).json({ error: 'requestId parameter is required' });
+      return;
+    }
+    
+    const globalLoop = global.sensitiveLoop;
+    if (!globalLoop || !globalLoop.inbox) {
+      res.status(500).json({ error: 'System not initialized' });
+      return;
+    }
+    
+    const approvals = globalLoop.inbox.getAllApprovals(requestId);
+    
+    res.json({
+      requestId,
+      approvals
+    });
+  } catch (error) {
+    console.error('Error retrieving approvals:', error);
+    res.status(500).json({ error: 'Internal server error' });
+    return;
+  }
+});
+
+// Approve a pending approval request
+app.post('/conversations/:requestId/approve', function(req: express.Request, res: express.Response): void {
+  try {
+    const { requestId } = req.params;
+    const { responseId, feedback, newBudget, budgetChange } = req.body;
+    
+    if (!requestId) {
+      res.status(400).json({ error: 'requestId parameter is required' });
+      return;
+    }
+    
+    const globalLoop = global.sensitiveLoop;
+    if (!globalLoop || !globalLoop.inbox) {
+      res.status(500).json({ error: 'System not initialized' });
+      return;
+    }
+    
+    // Update approval status
+    globalLoop.inbox.updateApprovalStatus(requestId, responseId || null, 'approved', feedback);
+    
+    // Apply budget changes if specified
+    let budgetUpdated = false;
+    let finalBudget: number | null = null;
+    
+    if (newBudget !== undefined && newBudget !== null) {
+      if (typeof newBudget === 'number' && newBudget >= 0) {
+        globalLoop.inbox.setEnergyBudget(requestId, newBudget);
+        budgetUpdated = true;
+        finalBudget = newBudget;
+      }
+    } else if (budgetChange !== undefined && budgetChange !== null) {
+      if (typeof budgetChange === 'number') {
+        const conversation = globalLoop.inbox.getConversation(requestId);
+        if (conversation) {
+          const currentBudget = conversation.metadata.energyBudget || 0;
+          const updatedBudget = Math.max(0, currentBudget + budgetChange);
+          globalLoop.inbox.setEnergyBudget(requestId, updatedBudget);
+          budgetUpdated = true;
+          finalBudget = updatedBudget;
+        }
+      }
+    }
+    
+    res.json({
+      status: 'approved',
+      responseId: responseId || 'latest',
+      budgetUpdated,
+      newBudget: finalBudget
+    });
+  } catch (error) {
+    console.error('Error approving request:', error);
+    res.status(500).json({ error: 'Internal server error' });
+    return;
+  }
+});
+
+// Reject a pending approval request
+app.post('/conversations/:requestId/reject', function(req: express.Request, res: express.Response): void {
+  try {
+    const { requestId } = req.params;
+    const { responseId, feedback } = req.body;
+    
+    if (!requestId) {
+      res.status(400).json({ error: 'requestId parameter is required' });
+      return;
+    }
+    
+    const globalLoop = global.sensitiveLoop;
+    if (!globalLoop || !globalLoop.inbox) {
+      res.status(500).json({ error: 'System not initialized' });
+      return;
+    }
+    
+    // Update approval status
+    globalLoop.inbox.updateApprovalStatus(requestId, responseId || null, 'rejected', feedback);
+    
+    res.json({
+      status: 'rejected',
+      responseId: responseId || 'latest'
+    });
+  } catch (error) {
+    console.error('Error rejecting request:', error);
     res.status(500).json({ error: 'Internal server error' });
     return;
   }
@@ -485,29 +512,6 @@
   }
 });
 
-app.get('/energy', (req, res) => {
-  try {
-    const globalLoop = global.sensitiveLoop;
-    if (!globalLoop || !globalLoop.energyRegulator) {
-      res.status(500).json({ error: 'Energy regulator not available' });
-      return;
-    }
-
-    const currentEnergy = globalLoop.energyRegulator.getEnergy();
-    const energyStatus = globalLoop.energyRegulator.getStatus();
-
-    res.json({
-      current: currentEnergy,
-      percentage: Math.round(Math.min(100, Math.max(0, currentEnergy))),
-      status: energyStatus,
-      timestamp: new Date().toISOString()
-    });
-  } catch (error) {
-    console.error('Error retrieving energy:', error);
-    res.status(500).json({ error: 'Internal server error' });
-  }
-});
-
 // Memory management endpoints
 app.get('/apps/:appId/memories', (req, res) => {
   try {
@@ -525,7 +529,7 @@
     res.json({
       appId,
       count: memories.length,
-      memories: memories.map((m: any) => ({
+      memories: memories.map(m => ({
         id: m.id,
         content: m.content,
         createdAt: m.createdAt,
@@ -583,53 +587,6 @@
   }
 });
 
-<<<<<<< HEAD
-// Admin endpoints for manual triggers
-app.post('/admin/trigger-reflection', async (req, res) => {
-  try {
-    const globalLoop = global.sensitiveLoop;
-    if (!globalLoop) {
-      res.status(500).json({ error: 'System not available' });
-      return;
-    }
-
-    // Trigger reflection by calling the internal method if available
-    if (typeof globalLoop.triggerReflection === 'function') {
-      await globalLoop.triggerReflection();
-      res.json({ status: 'triggered', message: 'Reflection cycle initiated' });
-    } else {
-      res.status(501).json({ error: 'Reflection trigger not implemented' });
-    }
-  } catch (error) {
-    console.error('Error triggering reflection:', error);
-    res.status(500).json({ error: 'Internal server error' });
-  }
-});
-
-app.post('/admin/process-conversation/:requestId', async (req, res) => {
-  try {
-    const { requestId } = req.params;
-    const globalLoop = global.sensitiveLoop;
-    
-    if (!globalLoop) {
-      res.status(500).json({ error: 'System not available' });
-      return;
-    }
-
-    // Force processing of a specific conversation
-    if (typeof globalLoop.processConversation === 'function') {
-      await globalLoop.processConversation(requestId);
-      res.json({ status: 'processed', requestId });
-    } else {
-      res.status(501).json({ error: 'Manual processing not implemented' });
-    }
-  } catch (error) {
-    console.error('Error processing conversation:', error);
-    res.status(500).json({ error: 'Internal server error' });
-  }
-});
-
-=======
 /**
  * @openapi
  * /health:
@@ -723,7 +680,6 @@
  *                     error:
  *                       type: string
  */
->>>>>>> 24be6d2c
 app.get('/health', (req, res) => {
   // Comprehensive health check for monitoring and operations
   const globalLoop = global.sensitiveLoop;
@@ -743,21 +699,7 @@
     dbError = error.message;
   }
 
-<<<<<<< HEAD
-  // Check database connectivity
-  let dbHealthy = false;
-  try {
-    if (globalLoop && globalLoop.inbox) {
-      globalLoop.inbox.getDatabase().prepare('SELECT 1').get();
-      dbHealthy = true;
-    }
-  } catch (error) {
-    console.error('Database health check failed:', error);
-  }
-
-=======
   const memUsage = process.memoryUsage();
->>>>>>> 24be6d2c
   const health = {
     status: 'ok',
     timestamp: new Date().toISOString(),
@@ -786,12 +728,6 @@
       percentage: Math.round(Math.min(100, Math.max(0, currentEnergy))),
       status: energyStatus
     },
-<<<<<<< HEAD
-    components: {
-      database: dbHealthy ? 'healthy' : 'unhealthy',
-      energyRegulator: globalLoop && globalLoop.energyRegulator ? 'healthy' : 'unhealthy',
-      inbox: globalLoop && globalLoop.inbox ? 'healthy' : 'unhealthy'
-=======
     database: {
       connected: dbConnected,
       error: dbError
@@ -801,35 +737,10 @@
       lowEnergy: currentEnergy < 20,
       highMemory: (memUsage.heapUsed / memUsage.heapTotal) > 0.9,
       dbConnected: dbConnected
->>>>>>> 24be6d2c
     }
   };
 
   // Determine overall status
-<<<<<<< HEAD
-  let httpStatus = 200;
-  if (!dbHealthy || !globalLoop) {
-    health.status = 'unhealthy';
-    httpStatus = 503;
-  } else if (messageQueue.length > 100) {
-    health.status = 'degraded';
-  } else if (currentEnergy < 20) {
-    health.status = 'low_energy';
-  }
-
-  res.status(httpStatus).json(health);
-});
-
-// Kubernetes-style readiness probe
-app.get('/ready', (req, res) => {
-  const globalLoop = global.sensitiveLoop;
-  const ready = globalLoop && globalLoop.inbox && globalLoop.energyRegulator;
-  
-  if (ready) {
-    res.status(200).json({ ready: true });
-  } else {
-    res.status(503).json({ ready: false });
-=======
   if (!dbConnected) {
     health.status = 'unhealthy';
     res.status(503).json(health);
@@ -841,13 +752,7 @@
     res.status(200).json(health);
   } else {
     res.status(200).json(health);
->>>>>>> 24be6d2c
-  }
-});
-
-// Kubernetes-style liveness probe
-app.get('/live', (req, res) => {
-  res.status(200).json({ alive: true });
+  }
 });
 
 async function findAvailablePort(startPort: number, maxAttempts: number = 10): Promise<number> {
@@ -873,15 +778,11 @@
   throw new Error(`No available port found in range ${startPort}-${startPort + maxAttempts - 1}`);
 }
 
-export async function startServer(preferredPort?: number) {
-  const startPort = preferredPort || DEFAULT_PORT;
-  const port = await findAvailablePort(startPort);
-  app.listen(port, () => {
+export async function startServer() {
+  const port = await findAvailablePort(DEFAULT_PORT);
+  const server = app.listen(port, () => {
     console.log(`HTTP Server listening on port ${port}`);
   });
-<<<<<<< HEAD
-  return port;
-=======
 
   const wss = new WSServer({ server, path: '/ws' });
   const wsServer = new WebSocketServer(wss);
@@ -910,5 +811,4 @@
   });
 
   return { port, server, wsServer };
->>>>>>> 24be6d2c
 }
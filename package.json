--- conflicted
+++ resolved
@@ -13,17 +13,6 @@
     "debug": "tsc && node dist/src/index.js --debug",
     "check-build": "npm run build && echo '✅ Build successful!'",
     "pre-commit": "npm run check-build",
-<<<<<<< HEAD
-    "test": "npm run build && node dist/test/run-tests.js all",
-    "test:simple": "npm run build && node dist/test/run-tests.js simple",
-    "test:brainstorm": "npm run build && node dist/test/run-tests.js brainstorm",
-    "test:snooze": "npm run build && node dist/test/run-tests.js snooze",
-    "test:priorities": "npm run build && node dist/test/run-tests.js priorities",
-    "test:analyze": "npm run build && node dist/test/analyze-results.js",
-    "test:idle": "npm run build && node dist/test/idle-system.test.js",
-    "test:unit": "npm run build && node dist/test/subagent-isolated.test.js && node dist/test/subagent-energy.test.js && node dist/test/subagent-mcp.test.js && node dist/test/database-datetime.test.js",
-    "test:approval": "npm run build && node --test dist/test/approval-system.test.js"
-=======
     "test": "npm run build:backend && node dist/test/run-tests.js all",
     "test:simple": "npm run build:backend && node dist/test/run-tests.js simple",
     "test:brainstorm": "npm run build:backend && node dist/test/run-tests.js brainstorm",
@@ -31,8 +20,8 @@
     "test:priorities": "npm run build:backend && node dist/test/run-tests.js priorities",
     "test:analyze": "npm run build:backend && node dist/test/analyze-results.js",
     "test:idle": "npm run build:backend && node dist/test/idle-system.test.js",
-    "test:unit": "npm run build:backend && node dist/test/subagent-isolated.test.js && node dist/test/subagent-energy.test.js && node dist/test/subagent-mcp.test.js && node dist/test/database-datetime.test.js"
->>>>>>> 18e8e775
+    "test:unit": "npm run build:backend && node dist/test/subagent-isolated.test.js && node dist/test/subagent-energy.test.js && node dist/test/subagent-mcp.test.js && node dist/test/database-datetime.test.js",
+    "test:approval": "npm run build:backend && node --test dist/test/approval-system.test.js"
   },
   "keywords": [
     "ai",

--- conflicted
+++ resolved
@@ -67,14 +67,7 @@
 npm start
 ```
 
-<<<<<<< HEAD
-The system will start on `http://localhost:6740`:
-- **Monitor UI**: http://localhost:6740/ (Web dashboard)
-- **REST API**: http://localhost:6740/message, /stats, /conversations, /health
-- **WebSocket**: ws://localhost:6740/ws
-=======
 The system will start on `http://localhost:6740` (default port)
->>>>>>> 0c21cc8a
 
 **Note**: On first run, the system creates a `conversations.db` file. If upgrading from v1.0, delete the old database:
 ```bash
@@ -123,33 +116,26 @@
 
 ### Manual Testing
 
-#### Monitor UI (Recommended)
-```bash
-# Open in your browser
-http://localhost:6740/
-
-# Features:
-# - Real-time energy monitoring
-# - Live conversation view
-# - Event stream
-# - Interactive chat interface
-```
-
-#### REST API
-```bash
-# Send Messages
-curl -X POST http://localhost:6740/message \
+#### Send Messages
+```bash
+curl -X POST http://localhost:3002/message \
   -H "Content-Type: application/json" \
   -d '{"content": "What is quantum computing?"}'
-
-# Check System Stats
-curl http://localhost:6740/stats
-
-# Retrieve Conversations
-curl http://localhost:6740/conversations/{requestId}
-
-# Health Check
-curl http://localhost:6740/health
+```
+
+#### Check System Stats
+```bash
+curl http://localhost:3002/stats
+```
+
+#### Retrieve Conversations
+```bash
+curl http://localhost:3002/conversations/{requestId}
+```
+
+#### Health Check
+```bash
+curl http://localhost:3002/health
 ```
 
 #### Demo Script
@@ -495,7 +481,6 @@
 ### Core Capabilities
 - **Energy-Aware Processing**: Responses adapt to available energy
 - **User-Guided Energy Budgets**: Specify effort allocation per conversation
-- **Monitor UI**: Real-time web dashboard for system observation and interaction
 - **Continuous Reflection**: System thinks about past conversations
 - **Model Switching**: Automatic optimization based on complexity needs
 - **Persistent Memory**: SQLite-backed conversation history
@@ -519,7 +504,6 @@
 
 ### User Documentation
 - **[User Guide](./USER-GUIDE.md)**: Comprehensive user guide with examples
-- **[Monitor UI Guide](./MONITOR-UI-GUIDE.md)**: Web dashboard user guide
 - **[Quick Reference](./QUICK-REFERENCE.md)**: Fast reference for common tasks
 - **[Features Overview](./FEATURES.md)**: Complete feature list and status
 - **[Energy Budget Quick Start](./ENERGY-BUDGET-QUICKSTART.md)**: Guide to energy budgets
@@ -533,7 +517,6 @@
 - **[Apps Vision](./6-apps-vision.md)**: Multi-app architecture vision
 - **[Apps Specification](./7-apps-specification.md)**: Apps feature technical spec
 - **[HTTP MCP Spec](./HTTP-MCP-SPEC.md)**: HTTP transport specification
-- **[Monitor UI Spec](./MONITOR-UI-SPEC.md)**: Monitor UI technical specification
 
 ### Implementation Guides
 - **[Apps Implementation Plan](./8-apps-implementation-plan.md)**: Phased implementation plan
@@ -543,7 +526,6 @@
 - **[Tool Namespacing](./TOOL-NAMESPACING.md)**: Tool naming and collision prevention
 - **[HTTP MCP Implementation](./HTTP-MCP-IMPLEMENTATION-SUMMARY.md)**: HTTP transport guide
 - **[MCP Integration Complete](./MCP-INTEGRATION-COMPLETE.md)**: MCP integration summary
-- **[Monitor UI Implementation](./MONITOR-UI-IMPLEMENTATION-PLAN.md)**: Monitor UI implementation details
 
 ## 🤝 Contributing
 
